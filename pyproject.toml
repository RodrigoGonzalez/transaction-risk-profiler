--- conflicted
+++ resolved
@@ -14,13 +14,8 @@
 [tool.poetry.dependencies]
 python = ">=3.11, <3.12"
 flask = "^2.3.3"
-<<<<<<< HEAD
-pymongo = "^4.5.0"
+pymongo = "^4.6.3"
 requests = "^2.32.0"
-=======
-pymongo = "^4.6.3"
-requests = "^2.31.0"
->>>>>>> 721e9802
 flask-restful = "^0.3.10"
 apscheduler = "^3.10.4"
 simplejson = "^3.19.1"
